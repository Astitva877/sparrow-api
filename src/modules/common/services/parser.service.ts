--- conflicted
+++ resolved
@@ -31,99 +31,19 @@
     private readonly collectionService: CollectionService,
     private readonly branchService: BranchService,
   ) {}
-<<<<<<< HEAD
-=======
-
->>>>>>> 58c71d9d
+
   async parse(
     file: string,
     activeSync?: boolean,
     workspaceId?: string,
     activeSyncUrl?: string,
-<<<<<<< HEAD
-=======
     primaryBranch?: string,
     currentBranch?: string,
     localRepositoryPath?: string,
->>>>>>> 58c71d9d
   ): Promise<{
     collection: WithId<Collection>;
     existingCollection: boolean;
   }> {
-<<<<<<< HEAD
-    const openApiDocument = (await SwaggerParser.parse(file)) as OpenAPI303;
-    const baseUrl = this.getBaseUrl(openApiDocument);
-    let existingCollection: WithId<Collection> | null = null;
-    const folderObjMap = new Map();
-    for (const [key, value] of Object.entries(openApiDocument.paths)) {
-      //key will be endpoints /put and values will its apis post ,put etc
-      for (const [innerKey, innerValue] of Object.entries(value)) {
-        //key will be api methods and values will it's desc
-        const requestObj: CollectionItem = {} as CollectionItem;
-        requestObj.name = key;
-        requestObj.description = innerValue.description;
-        requestObj.type = ItemTypeEnum.REQUEST;
-        requestObj.source = SourceTypeEnum.SPEC;
-        requestObj.id = uuidv4();
-        requestObj.isDeleted = false;
-        requestObj.request = {} as RequestMetaData;
-        requestObj.request.method = innerKey.toUpperCase() as HTTPMethods;
-        requestObj.request.operationId = innerValue.operationId;
-        requestObj.request.url = baseUrl + key;
-
-        if (innerValue.parameters?.length) {
-          requestObj.request.queryParams = innerValue.parameters.filter(
-            (param: ParameterObject) => param.in === "query",
-          );
-          requestObj.request.pathParams = innerValue.parameters.filter(
-            (param: ParameterObject) => param.in === "path",
-          );
-          requestObj.request.headers = innerValue.parameters.filter(
-            (param: ParameterObject) => param.in === "header",
-          );
-        }
-        if (innerValue.requestBody) {
-          requestObj.request.body = [];
-          const bodyTypes = innerValue.requestBody.content;
-          for (const [type, schema] of Object.entries(bodyTypes)) {
-            const body: RequestBody = {} as RequestBody;
-            body.type = Object.values(BodyModeEnum).find(
-              (enumMember) => enumMember === type,
-            ) as BodyModeEnum;
-            const ref = (schema as any).schema?.$ref;
-            if (ref) {
-              const schemaName = ref.slice(
-                ref.lastIndexOf("/") + 1,
-                ref.length,
-              );
-              body.schema = openApiDocument.components.schemas[schemaName];
-            } else {
-              body.schema = (schema as any).schema;
-            }
-            requestObj.request.body.push(body);
-          }
-        }
-        //Add to a folder
-        const tag = innerValue.tags ? innerValue.tags[0] : "default";
-        const tagArr =
-          openApiDocument?.tags?.length > 0 &&
-          openApiDocument.tags.filter((tagObj) => {
-            return tagObj.name === tag;
-          });
-        let folderObj: CollectionItem = folderObjMap.get(tag);
-        if (!folderObj) {
-          folderObj = {} as CollectionItem;
-          folderObj.name = tag;
-          folderObj.description = tagArr ? tagArr[0].description : "";
-          folderObj.isDeleted = false;
-          folderObj.type = ItemTypeEnum.FOLDER;
-          folderObj.id = uuidv4();
-          folderObj.items = [];
-        }
-        folderObj.items.push(requestObj);
-        folderObjMap.set(folderObj.name, folderObj);
-      }
-=======
     let openApiDocument = (await SwaggerParser.parse(file)) as
       | OpenAPI303
       | OpenAPI20;
@@ -141,7 +61,6 @@
         openApiDocument,
         user,
       );
->>>>>>> 58c71d9d
     }
     const itemObject = Object.fromEntries(folderObjMap);
     const items: CollectionItem[] = [];
@@ -203,20 +122,6 @@
     };
   }
 
-<<<<<<< HEAD
-    if (activeSync) {
-      let mergedFolderItems: CollectionItem[] = [];
-      existingCollection =
-        await this.collectionService.getActiveSyncedCollection(
-          openApiDocument.info.title,
-          workspaceId,
-        );
-      if (existingCollection) {
-        //check on folder level
-        mergedFolderItems = this.compareAndMerge(
-          existingCollection.items,
-          items,
-=======
   async runActiveSyncFlow(
     openApiDocument: OpenAPI20 | OpenAPI303,
     workspaceId: string,
@@ -253,37 +158,9 @@
         const mergedFolderRequests: CollectionItem[] = this.compareAndMerge(
           branch.items[x].items ?? [],
           newItem[0]?.items || [],
->>>>>>> 58c71d9d
         );
-        for (let x = 0; x < existingCollection.items?.length; x++) {
-          const newItem: CollectionItem[] = items.filter((item) => {
-            return item.name === existingCollection.items[x].name;
-          });
-          //check on request level
-          const mergedFolderRequests: CollectionItem[] = this.compareAndMerge(
-            existingCollection.items[x].items,
-            newItem[0]?.items || [],
-          );
-          mergedFolderItems[x].items = mergedFolderRequests;
-        }
-        items = mergedFolderItems;
-      }
-<<<<<<< HEAD
-    }
-    const newItems: CollectionItem[] = [];
-    for (let x = 0; x < items?.length; x++) {
-      const itemsObj: CollectionItem = {
-        name: items[x].name,
-        description: items[x].description,
-        id: items[x].id,
-        type: items[x].type,
-        isDeleted: items[x].isDeleted,
-        source: SourceTypeEnum.SPEC,
-        createdBy: user.name,
-        updatedBy: user.name,
-        createdAt: new Date(),
-        updatedAt: new Date(),
-=======
+        mergedFolderItems[x].items = mergedFolderRequests;
+      }
 
       this.updateItemsInbranch(
         workspaceId,
@@ -307,7 +184,6 @@
       return {
         collection: updatedCollection,
         existingCollection: true,
->>>>>>> 58c71d9d
       };
     }
     const user = await this.contextService.get("user");
@@ -318,18 +194,10 @@
       primaryBranch: primaryBranch ?? "",
       localRepositoryPath: localRepositoryPath ?? "",
       totalRequests,
-<<<<<<< HEAD
-      items: newItems,
-      uuid: openApiDocument.info.title,
-      createdBy: user.name,
-      updatedBy: user.name,
-      activeSync,
-=======
       items: items,
       branches: [],
       uuid: collectionTitle,
       activeSync: true,
->>>>>>> 58c71d9d
       activeSyncUrl: activeSyncUrl ?? "",
       createdAt: new Date(),
       updatedAt: new Date(),
@@ -346,32 +214,6 @@
       collectionId,
     });
 
-<<<<<<< HEAD
-    if (existingCollection) {
-      await this.collectionService.updateImportedCollection(
-        existingCollection._id.toString(),
-        collection,
-      );
-      const updatedCollection = await this.collectionService.getCollection(
-        existingCollection._id.toString(),
-      );
-      return {
-        collection: updatedCollection,
-        existingCollection: true,
-      };
-    } else {
-      const newCollection = await this.collectionService.importCollection(
-        collection,
-      );
-      const collectionDetails = await this.collectionService.getCollection(
-        newCollection.insertedId.toString(),
-      );
-      collectionDetails;
-      return {
-        collection: collectionDetails,
-        existingCollection: false,
-      };
-=======
     await this.collectionService.updateBranchArray(
       collectionId,
       { id: branch.insertedId.toString(), name: currentBranch },
@@ -398,7 +240,6 @@
     );
     if (existingBranch) {
       return existingBranch;
->>>>>>> 58c71d9d
     }
     const insertedBranch = await this.branchService.createBranch({
       name: currentBranch,
